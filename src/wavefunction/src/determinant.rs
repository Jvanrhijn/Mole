--- conflicted
+++ resolved
@@ -5,11 +5,7 @@
 use ndarray::{Array, Array1, Array2, Array3, Axis, Ix1, Ix2, Ix3};
 use ndarray_linalg::{solve::Determinant, Inverse};
 // First party imports
-<<<<<<< HEAD
-use errors::Error::{self, EmptyCacheError};
-=======
 use errors::Error::{self, EmptyCacheError, FuncError};
->>>>>>> 5104ca7a
 use wavefunction_traits::{Cache, Differentiate, Function, WaveFunction};
 
 type Result<T> = std::result::Result<T, Error>;
@@ -148,21 +144,6 @@
     type U = usize;
 
     fn refresh(&mut self, new: &Array2<f64>) -> Result<()> {
-<<<<<<< HEAD
-        let (values, gradients, laplacians) = self
-            .build_matrices(new)?;
-        // scale matrix inversion for stability
-        let scale = values.iter().fold(0.0_f64, |a, b| a.abs().max(b.abs()));
-        let inv = (1.0 / scale * &values)
-            .inv()?
-            / scale;
-        let value = values.det()?;
-        *self.current_value_queue.front_mut().ok_or(EmptyCacheError)? = value;
-        *self.current_grad_queue.front_mut().ok_or(EmptyCacheError)? =
-            value * (&gradients * &inv.t().insert_axis(Axis(2))).sum_axis(Axis(1));
-        *self.current_laplac_queue.front_mut().ok_or(EmptyCacheError)? =
-            value * (&laplacians * &inv.t()).scalar_sum();
-=======
         let (values, gradients, laplacians) = self.build_matrices(new)?;
         // scale matrix inversion for stability
         let scale = values.iter().fold(0.0_f64, |a, b| a.abs().max(b.abs()));
@@ -178,7 +159,6 @@
             .current_laplac_queue
             .front_mut()
             .ok_or(EmptyCacheError)? = value * (&laplacians * &inv.t()).scalar_sum();
->>>>>>> 5104ca7a
         *self.matrix_grad_queue.front_mut().ok_or(EmptyCacheError)? = gradients;
 
         for (queue, data) in vec![
@@ -189,12 +169,7 @@
         .iter_mut()
         .zip(vec![values, laplacians, inv].into_iter())
         {
-<<<<<<< HEAD
-            *queue
-                .front_mut().ok_or(EmptyCacheError)? = data;
-=======
             *queue.front_mut().ok_or(EmptyCacheError)? = data;
->>>>>>> 5104ca7a
         }
         self.flush_update();
         Ok(())
