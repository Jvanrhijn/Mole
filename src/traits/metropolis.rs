use rand::Rng;
use ndarray::{Array2, Ix2};
use traits::differentiate::Differentiate;
use traits::function::Function;

/// Interface for implementing Metropolis algorithms that generate
/// Markov chains of configurations.
pub trait Metropolis<T: Differentiate + Function<f64, D=Ix2>> {
    /// Rng type to use
    type R;
    /// Propose a move to a new configuration.
    fn propose_move(&mut self, wf: &mut T, cfg: &Array2<f64>, idx: usize) -> Array2<f64>;
    /// Test whether a proposed configuration will be accepted.
    fn accept_move(&mut self, wf: &mut T, cfg: &Array2<f64>, cfg_prop: &Array2<f64>) -> bool;
    /// Return an Option containing the new configuration if it was accepted,
    /// and None otherwise.
    fn move_state(&mut self, wf: &mut T, cfg: &Array2<f64>, idx: usize) -> Option<Array2<f64>>;
<<<<<<< HEAD
=======
    // Get a mut ref to the internal rng
    fn rng_mut(&mut self) -> &mut Self::R;
>>>>>>> 6bf4c760
}<|MERGE_RESOLUTION|>--- conflicted
+++ resolved
@@ -15,9 +15,6 @@
     /// Return an Option containing the new configuration if it was accepted,
     /// and None otherwise.
     fn move_state(&mut self, wf: &mut T, cfg: &Array2<f64>, idx: usize) -> Option<Array2<f64>>;
-<<<<<<< HEAD
-=======
     // Get a mut ref to the internal rng
     fn rng_mut(&mut self) -> &mut Self::R;
->>>>>>> 6bf4c760
 }