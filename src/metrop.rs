--- conflicted
+++ resolved
@@ -15,14 +15,6 @@
 /// $A(x -> x') = \min(\psi(x')^2 / \psi(x)^2, 1)$.
 pub struct MetropolisBox<R> where R: Rng {
     box_side: f64,
-<<<<<<< HEAD
-}
-
-impl MetropolisBox {
-    pub fn new(box_side: f64) -> Self {
-        Self{box_side}
-=======
-    wf_value_prev: f64,
     rng: R
 }
 
@@ -37,8 +29,7 @@
 impl MetropolisBox<SmallRng> {
     pub fn new(box_side: f64) -> Self {
         let rng = SmallRng::from_entropy();
-        Self{box_side, wf_value_prev: 0.0, rng}
->>>>>>> 6bf4c760
+        Self{box_side, rng}
     }
 }
 
@@ -65,13 +56,8 @@
     fn accept_move(&mut self, wf: &mut T, _cfg: &Array2<f64>, _cfg_prop: &Array2<f64>) -> bool {
         let wf_value = wf.enqueued_value()
             .expect("Attempted to retrieve value from empty cache").0;
-<<<<<<< HEAD
         let acceptance = (wf_value.powi(2)/wf.current_value().0.powi(2)).min(1.);
-        acceptance > random::<f64>()
-=======
-        let acceptance = (wf_value.powi(2)/self.wf_value_prev.powi(2)).min(1.);
         acceptance > self.rng.gen::<f64>()
->>>>>>> 6bf4c760
     }
 
     fn move_state(&mut self, wf: &mut T, cfg: &Array2<f64>, idx: usize) -> Option<Array2<f64>> {
@@ -82,10 +68,7 @@
             None
         }
     }
-<<<<<<< HEAD
-=======
 
->>>>>>> 6bf4c760
 }
 
 #[cfg(test)]
