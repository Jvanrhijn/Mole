// Standard imports
use std::vec::Vec;
//Third party imports
use ndarray::{Ix2, Array2};
use ndarray_rand::RandomExt;
use rand::distributions::Range;
use rand::Rng;
// First party imports
use traits::mcsamplers::*;
use traits::differentiate::Differentiate;
use traits::function::Function;
use traits::metropolis::Metropolis;
use traits::operator::Operator;
use traits::wavefunction::WaveFunction;
use traits::cache::Cache;
use error::Error;
use block::Block;


/// Simple Monte Carlo sampler
/// Performs Metropolis step and keeps list of observables to sample
pub struct Sampler<T, V>
where T: Function<f64, D=Ix2> + Differentiate + Cache<Array2<f64>>,
      V: Metropolis<T>
{
    wave_function: T,
    config: Array2<f64>,
    metropolis: V,
    observables: Vec<Box<Operator<T>>>
}

impl<T, V> Sampler<T, V>
where T: Function<f64, D=Ix2> + Differentiate + WaveFunction + Cache<Array2<f64>, V=(f64, f64)>,
      V: Metropolis<T>,
      <V as Metropolis<T>>::R: Rng
{
    pub fn new(mut wave_function: T, mut metrop: V) -> Self {
        let nelec = wave_function.num_electrons();
<<<<<<< HEAD
        let width = nelec as f64;
        let cfg = Array2::<f64>::random((nelec, 3), Range::new(-width, width));
=======
        let cfg = Array2::<f64>::random_using((nelec, 3), Range::new(-1., 1.), metrop.rng_mut());
>>>>>>> 6bf4c760
        wave_function.refresh(&cfg);
        Self{
            wave_function,
            config: cfg,
            metropolis: metrop,
            observables: Vec::<Box<Operator<T>>>::new(),
        }
    }

    pub fn add_observable<O>(&mut self, operator: O)
    where O: 'static + Operator<T>
    {
        self.observables.push(Box::new(operator));
    }
}

impl<T, V> MonteCarloSampler for Sampler<T, V>
where T: Function<f64, D=Ix2> + Differentiate + WaveFunction + Cache<Array2<f64>, U=usize>,
      V: Metropolis<T>
{
    fn sample(&self) -> Result<Vec<f64>, Error> {
        Ok(self.observables.iter().map(|x| x.act_on(&self.wave_function, &self.config)
            .expect("Failed to act on wave function with operator")).collect())
    }

    fn move_state(&mut self) {
        for e in 0..self.wave_function.num_electrons() {
            if let Some(config) = self.metropolis.move_state(&mut self.wave_function, &self.config, e) {
                self.config = config;
                self.wave_function.push_update();
            } else {
                self.wave_function.flush_update();
            }
        }
        self.wave_function.refresh(&self.config);
    }

    fn num_observables(&self) -> usize {
        self.observables.len()
    }

}

/// Struct for running Monte Carlo integration
/// Generic over Samplers
pub struct Runner<S: MonteCarloSampler> {
    sampler: S,
    means: Vec<f64>,
    variances: Vec<f64>,
<<<<<<< HEAD
    square_mean_diff: Vec<f64>
=======
    square_mean_diff: Vec<f64>,
    mean_sq: Vec<f64>
>>>>>>> 6bf4c760
}

impl<S> Runner<S>
where S: MonteCarloSampler
{
    pub fn new(sampler: S) -> Self {
        // initialize means at a sample of the current configuration
        let means = sampler.sample().expect("Failed to sample observables");
        let variances = vec![0.0; means.len()];
        let square_mean_diff = vec![0.0; means.len()];
<<<<<<< HEAD
        Self{sampler, means, variances, square_mean_diff}
=======
        let mean_sq: Vec<f64> = means.iter().map(|x| x.powi(2)).collect();
        Self{sampler, means, variances, square_mean_diff, mean_sq}
>>>>>>> 6bf4c760
    }

    pub fn run(&mut self, blocks: usize, block_size: usize) {
        for block_nr in 0..blocks {
            let mut block = Block::new(block_size, self.sampler.num_observables());
            for b in 0..block_size {
                self.sampler.move_state();
                // Discard first block for equilibration
                if block_nr > 0 {
                    let samples = self.sampler.sample()
                        .expect("Failed to sample observables");
                    block.set_value(b, samples);
                }
            }
            // TODO: write abstraction over statistics
            if block_nr > 0 {
                let prev_mean = self.means().clone();
                // running mean algorithm
<<<<<<< HEAD
                izip!(self.means.iter_mut(), block.mean().iter())
=======
                self.means.iter_mut().zip(block.mean().iter()).for_each(|(m, mb)| {
                    *m += mb
                });
                self.mean_sq.iter_mut().zip(block.mean().iter()).for_each(|(msq, mb)| {
                    *msq += mb.powi(2)
                });
                /*izip!(self.means.iter_mut(), block.mean().iter())
>>>>>>> 6bf4c760
                    .for_each(|(m, x)| *m = (x + block_nr as f64 * *m)/(block_nr + 1) as f64);
                // running variance algorithm
                izip!(self.square_mean_diff.iter_mut(), block.mean().iter(), self.means.iter(), prev_mean.iter())
                    .for_each(|(s, bm, m, pm)| *s += (bm - pm)*(bm - m));
                izip!(self.variances.iter_mut(), self.square_mean_diff.iter())
                    .for_each(|(v, s)| *v = s/(block_nr as f64));
<<<<<<< HEAD
                //println!("mean: {:.*} variance: {:.*}", 5, self.means[0], 5, self.variances[0]);
                //println!("{}", self.means[0]);
=======
                    */
                //println!("mean: {:.*} variance: {:.*}", 5, self.means[0], 5, self.variances[0]);
>>>>>>> 6bf4c760
            }
        }
        self.means.iter_mut().for_each(|m| *m /= blocks as f64);
        self.mean_sq.iter_mut().for_each(|m| *m /= blocks as f64);
        izip!(self.variances.iter_mut(), self.means.iter(), self.mean_sq.iter())
            .for_each(|(v, m, msq)| *v = msq - m.powi(2));
    }

    pub fn means(&self) -> &Vec<f64> {
        &self.means
    }

    pub fn variances(&self) -> &Vec<f64> {
        &self.variances
    }

}

#[cfg(test)]
mod tests {
    use super::*;
    use rand::rngs::SmallRng;
    use math::basis;
    use ndarray::Array1;
    use orbitals::Orbital;
    use wf;
    use operators::{LocalEnergy, ElectronicPotential, IonicPotential, KineticEnergy, ElectronicHamiltonian};
    use metrop::MetropolisBox;

    #[test]
    fn test_hydrogen_atom_single_det_metrop_box() {
        // Tests the monte carlo result for a single hydrogen atom
        const ENERGY_EXACT: f64 = -0.5;
        let basis_set: Vec<Box<Fn(&Array1<f64>) -> (f64, f64)>> = vec![
            Box::new(basis::hydrogen_1s)
        ];
        let orbital = Orbital::new(array![1.0], &basis_set);
        let wave_func = wf::SingleDeterminant::new(vec![orbital]);
        let local_e = LocalEnergy::new(
            ElectronicHamiltonian::new(
                KineticEnergy::new(),
                IonicPotential::new(array![[0., 0., 0.]], array![1]),
                ElectronicPotential::new()
            )
        );
<<<<<<< HEAD
        let metropolis = MetropolisBox::new(1.0);
=======
        let metropolis = MetropolisBox::<SmallRng>::new(1.0);
>>>>>>> 6bf4c760
        let mut sampler = Sampler::new(wave_func, metropolis);
        sampler.add_observable(local_e);

        let mut runner = Runner::new(sampler);
        runner.run(10, 1);

        let local_e_result = runner.means()[0];

        assert!((local_e_result - ENERGY_EXACT).abs() < 1e-15);
    }

}<|MERGE_RESOLUTION|>--- conflicted
+++ resolved
@@ -36,12 +36,7 @@
 {
     pub fn new(mut wave_function: T, mut metrop: V) -> Self {
         let nelec = wave_function.num_electrons();
-<<<<<<< HEAD
-        let width = nelec as f64;
-        let cfg = Array2::<f64>::random((nelec, 3), Range::new(-width, width));
-=======
         let cfg = Array2::<f64>::random_using((nelec, 3), Range::new(-1., 1.), metrop.rng_mut());
->>>>>>> 6bf4c760
         wave_function.refresh(&cfg);
         Self{
             wave_function,
@@ -91,12 +86,8 @@
     sampler: S,
     means: Vec<f64>,
     variances: Vec<f64>,
-<<<<<<< HEAD
-    square_mean_diff: Vec<f64>
-=======
     square_mean_diff: Vec<f64>,
     mean_sq: Vec<f64>
->>>>>>> 6bf4c760
 }
 
 impl<S> Runner<S>
@@ -107,12 +98,8 @@
         let means = sampler.sample().expect("Failed to sample observables");
         let variances = vec![0.0; means.len()];
         let square_mean_diff = vec![0.0; means.len()];
-<<<<<<< HEAD
-        Self{sampler, means, variances, square_mean_diff}
-=======
         let mean_sq: Vec<f64> = means.iter().map(|x| x.powi(2)).collect();
         Self{sampler, means, variances, square_mean_diff, mean_sq}
->>>>>>> 6bf4c760
     }
 
     pub fn run(&mut self, blocks: usize, block_size: usize) {
@@ -131,36 +118,16 @@
             if block_nr > 0 {
                 let prev_mean = self.means().clone();
                 // running mean algorithm
-<<<<<<< HEAD
                 izip!(self.means.iter_mut(), block.mean().iter())
-=======
-                self.means.iter_mut().zip(block.mean().iter()).for_each(|(m, mb)| {
-                    *m += mb
-                });
-                self.mean_sq.iter_mut().zip(block.mean().iter()).for_each(|(msq, mb)| {
-                    *msq += mb.powi(2)
-                });
-                /*izip!(self.means.iter_mut(), block.mean().iter())
->>>>>>> 6bf4c760
                     .for_each(|(m, x)| *m = (x + block_nr as f64 * *m)/(block_nr + 1) as f64);
                 // running variance algorithm
                 izip!(self.square_mean_diff.iter_mut(), block.mean().iter(), self.means.iter(), prev_mean.iter())
                     .for_each(|(s, bm, m, pm)| *s += (bm - pm)*(bm - m));
                 izip!(self.variances.iter_mut(), self.square_mean_diff.iter())
                     .for_each(|(v, s)| *v = s/(block_nr as f64));
-<<<<<<< HEAD
                 //println!("mean: {:.*} variance: {:.*}", 5, self.means[0], 5, self.variances[0]);
-                //println!("{}", self.means[0]);
-=======
-                    */
-                //println!("mean: {:.*} variance: {:.*}", 5, self.means[0], 5, self.variances[0]);
->>>>>>> 6bf4c760
             }
         }
-        self.means.iter_mut().for_each(|m| *m /= blocks as f64);
-        self.mean_sq.iter_mut().for_each(|m| *m /= blocks as f64);
-        izip!(self.variances.iter_mut(), self.means.iter(), self.mean_sq.iter())
-            .for_each(|(v, m, msq)| *v = msq - m.powi(2));
     }
 
     pub fn means(&self) -> &Vec<f64> {
@@ -200,11 +167,7 @@
                 ElectronicPotential::new()
             )
         );
-<<<<<<< HEAD
-        let metropolis = MetropolisBox::new(1.0);
-=======
         let metropolis = MetropolisBox::<SmallRng>::new(1.0);
->>>>>>> 6bf4c760
         let mut sampler = Sampler::new(wave_func, metropolis);
         sampler.add_observable(local_e);
 
