#![deny(clippy::all, clippy::pedantic)]
#![allow(dead_code)]
#[macro_use]
extern crate ndarray;
extern crate ndarray_rand;
extern crate ndarray_linalg;
extern crate rand;
extern crate num_traits;
#[macro_use]
extern crate itertools;

mod optim {
    pub mod gd;
}

mod traits {
    pub mod optimizer;
    pub mod differentiate;
    pub mod function;
    pub mod operator;
    pub mod metropolis;
    pub mod mcsamplers;
    pub mod wavefunction;
    pub mod cache;
}

mod math {
    pub mod basis;
}

mod metrop;
mod block;
mod wf;
mod jastrow;
mod orbitals;
mod determinant;
mod operators;
mod error;
mod montecarlo;

use std::vec::Vec;
use ndarray::{Array1};
use rand::rngs::SmallRng;
use rand::SeedableRng;

use math::basis::*;
use orbitals::*;
use operators::*;
use montecarlo::{Sampler, Runner};

type Func = Fn(&Array1<f64>) -> (f64, f64);

<<<<<<< HEAD
fn get_hydrogen_runner(basis_set: &Vec<Box<Func>>) -> Runner<Sampler<wf::SingleDeterminant<Func>, metrop::MetropolisBox>> {
    // create basis function set
=======
fn get_hydrogen_runner(basis_set: &Vec<Box<Func>>) -> Runner<Sampler<wf::SingleDeterminant<Func>, metrop::MetropolisBox<SmallRng>>> {
    // create seeded rng
    let rng = SmallRng::seed_from_u64(0);
>>>>>>> 6bf4c760

    // create orbitals from basis functions
    let orbital1 = Orbital::new(array![1.0, 0.0], basis_set);
    let orbital2 = Orbital::new(array![0.0, 1.0], basis_set);

    // Initialize wave function: single Slater determinant
    let wf = wf::SingleDeterminant::new(vec![orbital1, orbital2]);

    // setup Hamiltonian components
    let v = IonicPotential::new(array![[-1., 0., 0.], [1.0, 0., 0.]], array![1, 1]);
    let t = KineticEnergy::new();
    let ve = ElectronicPotential::new();

    // setup electronic structure Hamiltonian
    let local_e = LocalEnergy::new(ElectronicHamiltonian::new(t, v, ve));

    // create metropolis algorithm
    let metrop = metrop::MetropolisBox::from_rng(1.0, rng);

    // setup monte carlo sampler
    let mut sampler = Sampler::new( wf, metrop);
    sampler.add_observable(local_e);

    // create runner
    Runner::new(sampler)
}

fn blocking_analysis() {
    let basis_set: Vec<Box<Func>> = vec![
<<<<<<< HEAD
        Box::new(|x| hydrogen_1s(&(x + &array![1.0, 0., 0.]))),
        Box::new(|x| hydrogen_1s(&(x - &array![1.0, 0., 0.])))
    ];

    let max_ntr = 18;
    let num_steps = 2_usize.pow(max_ntr);

    for ntr in 1..max_ntr {
        let steps_per_block = num_steps/2usize.pow(ntr as u32);
        let num_blocks = num_steps / steps_per_block;
=======
        Box::new(|x| hydrogen_2s(&(x + &array![1.0, 0., 0.]))),
        Box::new(|x| hydrogen_2s(&(x - &array![1.0, 0., 0.])))
    ];

    let num_steps = 2_usize.pow(12);

    for num_blocks in (2..num_steps/2).step_by(num_steps/100) {
        let steps_per_block = num_steps / num_blocks;
>>>>>>> 6bf4c760

        let mut runner = get_hydrogen_runner(&basis_set);
        runner.run(num_blocks, steps_per_block);

        let local_e = runner.means()[0];
        let stdev= (runner.variances()[0]/(steps_per_block - 1) as f64).sqrt();
        let stdev_error = stdev*1.0/(2.0*(steps_per_block - 1) as f64).sqrt();

<<<<<<< HEAD
        println!("Local E: {:.*} stdev: {:.*} +/- {:.*} {}", 16, local_e, 16, stdev, 16, stdev_error, steps_per_block);
=======
        println!("Local E: {:.*} stdev: {:.*} +/- {:.*} {}", 16, local_e, 16, stdev, 16, stdev_error, num_blocks);
>>>>>>> 6bf4c760
    }

}

fn main() {
    blocking_analysis();
}<|MERGE_RESOLUTION|>--- conflicted
+++ resolved
@@ -50,14 +50,9 @@
 
 type Func = Fn(&Array1<f64>) -> (f64, f64);
 
-<<<<<<< HEAD
-fn get_hydrogen_runner(basis_set: &Vec<Box<Func>>) -> Runner<Sampler<wf::SingleDeterminant<Func>, metrop::MetropolisBox>> {
-    // create basis function set
-=======
 fn get_hydrogen_runner(basis_set: &Vec<Box<Func>>) -> Runner<Sampler<wf::SingleDeterminant<Func>, metrop::MetropolisBox<SmallRng>>> {
     // create seeded rng
     let rng = SmallRng::seed_from_u64(0);
->>>>>>> 6bf4c760
 
     // create orbitals from basis functions
     let orbital1 = Orbital::new(array![1.0, 0.0], basis_set);
@@ -87,18 +82,6 @@
 
 fn blocking_analysis() {
     let basis_set: Vec<Box<Func>> = vec![
-<<<<<<< HEAD
-        Box::new(|x| hydrogen_1s(&(x + &array![1.0, 0., 0.]))),
-        Box::new(|x| hydrogen_1s(&(x - &array![1.0, 0., 0.])))
-    ];
-
-    let max_ntr = 18;
-    let num_steps = 2_usize.pow(max_ntr);
-
-    for ntr in 1..max_ntr {
-        let steps_per_block = num_steps/2usize.pow(ntr as u32);
-        let num_blocks = num_steps / steps_per_block;
-=======
         Box::new(|x| hydrogen_2s(&(x + &array![1.0, 0., 0.]))),
         Box::new(|x| hydrogen_2s(&(x - &array![1.0, 0., 0.])))
     ];
@@ -107,7 +90,6 @@
 
     for num_blocks in (2..num_steps/2).step_by(num_steps/100) {
         let steps_per_block = num_steps / num_blocks;
->>>>>>> 6bf4c760
 
         let mut runner = get_hydrogen_runner(&basis_set);
         runner.run(num_blocks, steps_per_block);
@@ -116,11 +98,7 @@
         let stdev= (runner.variances()[0]/(steps_per_block - 1) as f64).sqrt();
         let stdev_error = stdev*1.0/(2.0*(steps_per_block - 1) as f64).sqrt();
 
-<<<<<<< HEAD
-        println!("Local E: {:.*} stdev: {:.*} +/- {:.*} {}", 16, local_e, 16, stdev, 16, stdev_error, steps_per_block);
-=======
         println!("Local E: {:.*} stdev: {:.*} +/- {:.*} {}", 16, local_e, 16, stdev, 16, stdev_error, num_blocks);
->>>>>>> 6bf4c760
     }
 
 }
